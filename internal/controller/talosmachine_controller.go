/*
Copyright 2025.

Licensed under the Apache License, Version 2.0 (the "License");
you may not use this file except in compliance with the License.
You may obtain a copy of the License at

    http://www.apache.org/licenses/LICENSE-2.0

Unless required by applicable law or agreed to in writing, software
distributed under the License is distributed on an "AS IS" BASIS,
WITHOUT WARRANTIES OR CONDITIONS OF ANY KIND, either express or implied.
See the License for the specific language governing permissions and
limitations under the License.
*/

package controller

import (
	"context"
	"fmt"
	"strings"
	"time"

	corev1 "k8s.io/api/core/v1"
	kerrors "k8s.io/apimachinery/pkg/api/errors"
	"k8s.io/apimachinery/pkg/runtime"
	"k8s.io/client-go/tools/record"
	ctrl "sigs.k8s.io/controller-runtime"
	"sigs.k8s.io/controller-runtime/pkg/client"
	"sigs.k8s.io/controller-runtime/pkg/controller/controllerutil"
	"sigs.k8s.io/controller-runtime/pkg/event"
	"sigs.k8s.io/controller-runtime/pkg/log"
	"sigs.k8s.io/controller-runtime/pkg/predicate"

	talosv1alpha1 "github.com/alperencelik/talos-operator/api/v1alpha1"
	"github.com/alperencelik/talos-operator/pkg/talos"
	"github.com/alperencelik/talos-operator/pkg/utils"
)

// TalosMachineReconciler reconciles a TalosMachine object
type TalosMachineReconciler struct {
	client.Client
	Scheme   *runtime.Scheme
	Recorder record.EventRecorder
}

// +kubebuilder:rbac:groups=talos.alperen.cloud,resources=talosmachines,verbs=get;list;watch;create;update;patch;delete
// +kubebuilder:rbac:groups=talos.alperen.cloud,resources=talosmachines/status,verbs=get;update;patch
// +kubebuilder:rbac:groups=talos.alperen.cloud,resources=talosmachines/finalizers,verbs=update
// +kubebuilder:rbac:groups="",resources=services,verbs=get;list;watch;create;update;patch;delete
// +kubebuilder:rbac:groups="",resources=secrets,verbs=get;list;watch;create;update;patch;delete
// +kubebuilder:rbac:groups="",resources=configmaps,verbs=get;list;watch;create;update;patch;delete

// Reconcile is part of the main kubernetes reconciliation loop which aims to
// move the current state of the cluster closer to the desired state.
//
// For more details, check Reconcile and its Result here:
// - https://pkg.go.dev/sigs.k8s.io/controller-runtime@v0.19.1/pkg/reconcile
func (r *TalosMachineReconciler) Reconcile(ctx context.Context, req ctrl.Request) (ctrl.Result, error) {
	logger := log.FromContext(ctx)

	// Get the machine object and decide whether it's a control plane or worker machine
	var talosMachine talosv1alpha1.TalosMachine
	if err := r.Get(ctx, req.NamespacedName, &talosMachine); err != nil {
		return ctrl.Result{}, r.handleResourceNotFound(ctx, err)
	}
	logger.Info("Reconciling TalosMachine", "name", talosMachine.Name, "namespace", talosMachine.Namespace)
	// Finalizer
	if talosMachine.DeletionTimestamp.IsZero() {
		// The object is not being deleted, so we add the finalizer if it's not already present
		err := r.handleFinalizer(ctx, &talosMachine)
		if err != nil {
			logger.Error(err, "Failed to handle finalizer for TalosMachine", "name", talosMachine.Name)
			return ctrl.Result{}, err
		}
	} else {
		// The object is being deleted, so we handle the finalizer logic
		if controllerutil.ContainsFinalizer(&talosMachine, talosv1alpha1.TalosMachineFinalizer) {
			// Run delete operations
			res, err := r.handleDelete(ctx, &talosMachine)
			if err != nil {
				logger.Error(err, "Failed to handle delete for TalosMachine", "name", talosMachine.Name)
				r.Recorder.Event(&talosMachine, corev1.EventTypeWarning, "DeleteFailed", "Failed to handle delete for TalosMachine")
				return res, err
			}
			// Remove the finalizer
			controllerutil.RemoveFinalizer(&talosMachine, talosv1alpha1.TalosMachineFinalizer)
			if err := r.Update(ctx, &talosMachine); err != nil {
				logger.Error(err, "Failed to remove finalizer for TalosMachine", "name", talosMachine.Name)
				r.Recorder.Event(&talosMachine, corev1.EventTypeWarning, "FinalizerRemoveFailed", "Failed to remove finalizer for TalosMachine")
				return ctrl.Result{}, err
			}
		}
		// Stop the reconciliation if the finalizer is not present
		return ctrl.Result{}, client.IgnoreNotFound(nil)
	}
	// Get the reconcile mode from the annotation
	reconcileMode := r.getReconciliationMode(ctx, &talosMachine)
	switch reconcileMode {
	case ReconcileModeDisable:
		logger.Info("Reconciliation is disabled for this TalosWorker", "name", talosMachine.Name, "namespace", talosMachine.Namespace)
		return ctrl.Result{}, nil
	case ReconcileModeDryRun:
		logger.Info("Dry run mode is not implemented yet, skipping reconciliation", "name", talosMachine.Name, "namespace", talosMachine.Namespace)
		return ctrl.Result{}, nil
	case ReconcileModeNormal:
		// Do nothing, proceed with reconciliation
	}
	// Check whether we should wait for machine to be ready
	if talosMachine.Status.State == talosv1alpha1.StateInstalling || talosMachine.Status.State == talosv1alpha1.StateUpgrading {
		// If the machine is in the installing state, we should wait for it to be ready
		res, err := r.CheckMachineReady(ctx, &talosMachine)
		if err != nil {
			logger.Error(err, "Error checking machine readiness", "name", talosMachine.Name)
			return ctrl.Result{}, err
		}
		if res.Requeue {
			logger.Info("Requeuing reconciliation to check machine readiness", "name", talosMachine.Name)
			r.Recorder.Event(&talosMachine, corev1.EventTypeNormal, "Requeuing", "Requeuing reconciliation to check machine readiness")
			return res, nil // Requeue the reconciliation to check the machine status again
		}
	}
	// Re-get the machine object to ensure we have the latest state
	if err := r.Get(ctx, req.NamespacedName, &talosMachine); err != nil {
		return ctrl.Result{}, r.handleResourceNotFound(ctx, err)
	}

	// Handle the meta key if there is any entry to pass
	err := r.handleMetaKey(ctx, &talosMachine)
	if err != nil {
		logger.Error(err, "Failed to handle meta key for TalosMachine", "name", talosMachine.Name)
		r.Recorder.Event(&talosMachine, corev1.EventTypeWarning, "MetaKeyFailed", "Failed to handle meta key for TalosMachine")
		return ctrl.Result{}, err
	}

	// Check for the machine type and handle accordingly
	switch {
	case talosMachine.Spec.ControlPlaneRef != nil:
		// Handle control plane specific logic here
		res, err := r.handleControlPlaneMachine(ctx, &talosMachine)
		if err != nil {
			logger.Error(err, "Error handling Control Plane machine", "name", talosMachine.Name)
			return ctrl.Result{}, err
		}
		return res, nil
	case talosMachine.Spec.WorkerRef != nil:
		// Handle control plane specific logic here
		res, err := r.handleWorkerMachine(ctx, &talosMachine)
		if err != nil {
			logger.Error(err, "Error handling Worker machine", "name", talosMachine.Name)
			return ctrl.Result{}, err
		}
		return res, nil
	default:
		logger.Info("TalosMachine is neither Control Plane nor Worker", "name", talosMachine.Name)
		return ctrl.Result{}, nil
	}
}

func (r *TalosMachineReconciler) handleControlPlaneMachine(ctx context.Context, tm *talosv1alpha1.TalosMachine) (ctrl.Result, error) {
	logger := log.FromContext(ctx)
	r.Recorder.Event(tm, corev1.EventTypeNormal, "Reconciling", "Handling control plane machine")
	// Get the bundle config from TalosControlPlane
	bc, err := r.GetBundleConfig(ctx, tm)
	if err != nil {
		logger.Error(err, "Failed to get BundleConfig for TalosMachine", "name", tm.Name)
		r.Recorder.Event(tm, corev1.EventTypeWarning, "BundleConfigFailed", "Failed to get BundleConfig for TalosMachine")
		return ctrl.Result{}, fmt.Errorf("failed to get BundleConfig for TalosMachine %s: %w", tm.Name, err)
	}
	if bc == nil {
		logger.Info("TalosControlPlane bundleConfig is not set, waiting for it to be ready", "name", tm.Name)
		r.Recorder.Event(tm, corev1.EventTypeNormal, "BundleConfigNotSet", "TalosControlPlane bundleConfig is not set, waiting for it to be ready")
		return ctrl.Result{RequeueAfter: 30 * time.Second}, nil // Requeue after 30 seconds to check again
	}

	var cpConfig *[]byte
	// If the TalosMachine has a configRef, get the config from there. Else generate the config from the bundleConfig
	if tm.Spec.ConfigRef != nil {
		// Get the config from the ConfigMap
		cm := &corev1.ConfigMap{}
		if err := r.Get(ctx, client.ObjectKey{
			Name:      tm.Spec.ConfigRef.Name,
			Namespace: tm.Namespace,
		}, cm); err != nil {
			return ctrl.Result{}, r.handleResourceNotFound(ctx, err)
		}
		data, ok := cm.Data[tm.Spec.ConfigRef.Key]
		if !ok {
			return ctrl.Result{}, fmt.Errorf("key %s not found in ConfigMap %s for TalosMachine %s", tm.Spec.ConfigRef.Key, tm.Spec.ConfigRef.Name, tm.Name)
		}
		cpConfig = utils.StringToBytePtr(strings.TrimSpace(data))
	} else {
		// Apply patches to config before applying it
		patches, err := r.metalConfigPatches(ctx, tm, bc)
		if err != nil {
			r.Recorder.Event(tm, corev1.EventTypeWarning, "MetalConfigPatchFailed", "Failed to get metal config patches for TalosMachine")
			return ctrl.Result{}, fmt.Errorf("failed to get metal config patches for TalosMachine %s: %w", tm.Name, err)
		}
		cpConfig, err = talos.GenerateControlPlaneConfig(bc, patches)
		if err != nil {
			r.Recorder.Event(tm, corev1.EventTypeWarning, "ConfigGenerationFailed", "Failed to generate Control Plane config for TalosMachine")
			return ctrl.Result{}, fmt.Errorf("failed to generate Control Plane config for TalosMachine %s: %w", tm.Name, err)
		}
	}
	// Check if the current config is the same as the one in status
	if tm.Status.Config == string(*cpConfig) && tm.Status.ObservedVersion == tm.Spec.Version {
		// Return since the machine is in desired state
		return ctrl.Result{}, nil
	}
	err = r.UpgradeOrApplyConfig(ctx, tm, bc, cpConfig)
	if err != nil {
		logger.Error(err, "Failed to apply or upgrade Talos config for TalosMachine", "name", tm.Name)
		r.Recorder.Event(tm, corev1.EventTypeWarning, "ConfigApplyFailed", "Failed to apply or upgrade Talos config for TalosMachine")
		return ctrl.Result{}, fmt.Errorf("failed to apply or upgrade Talos config for TalosMachine %s: %w", tm.Name, err)
	}
	// TODO: Review here to make it more event driven -- maybe implement watcher, etc.
	return ctrl.Result{Requeue: true, RequeueAfter: 30 * time.Second}, nil // Requeue after 30 seconds to check the machine status again
}

// TODO: Fix this one
func (r *TalosMachineReconciler) handleWorkerMachine(ctx context.Context, tm *talosv1alpha1.TalosMachine) (ctrl.Result, error) {
	logger := log.FromContext(ctx)
	r.Recorder.Event(tm, corev1.EventTypeNormal, "Reconciling", "Handling worker machine")
	// Get config from WorkerRef
	tw := &talosv1alpha1.TalosWorker{}
	if err := r.Get(ctx, client.ObjectKey{
		Name:      tm.Spec.WorkerRef.Name,
		Namespace: tm.Namespace,
	}, tw); err != nil {
		return ctrl.Result{}, r.handleResourceNotFound(ctx, err)
	}
	bc, err := r.GetBundleConfig(ctx, tm)
	if err != nil {
		logger.Error(err, "Failed to get BundleConfig for TalosMachine", "name", tm.Name)
		r.Recorder.Event(tm, corev1.EventTypeWarning, "BundleConfigFailed", "Failed to get BundleConfig for TalosMachine")
		return ctrl.Result{}, fmt.Errorf("failed to get BundleConfig for TalosMachine %s: %w", tm.Name, err)
	}
	if bc == nil {
		logger.Info("TalosControlPlane bundleConfig is not set, waiting for it to be ready", "name", tm.Name)
		r.Recorder.Event(tm, corev1.EventTypeNormal, "BundleConfigNotSet", "TalosControlPlane bundleConfig is not set, waiting for it to be ready")
		return ctrl.Result{RequeueAfter: 30 * time.Second}, nil // Requeue after 30 seconds to check again
	}

	var workerConfig *[]byte

	// If the TalosMachine has a configRef, get the config from there. Else generate the config from the bundleConfig
	if tm.Spec.ConfigRef != nil {
		// Get the config from the ConfigMap
		data, err := r.GetConfigMapData(ctx, tm)
		if err != nil {
			return ctrl.Result{}, fmt.Errorf("failed to get configRef for TalosMachine %s: %w", tm.Name, err)
		}
		workerConfig = utils.StringToBytePtr(strings.TrimSpace(*data))
	} else {
		// Apply patches to config before applying it
		patches, err := r.metalConfigPatches(ctx, tm, bc)
		if err != nil {
			r.Recorder.Event(tm, corev1.EventTypeWarning, "MetalConfigPatchFailed", "Failed to get metal config patches for TalosMachine")
			return ctrl.Result{}, fmt.Errorf("failed to get metal config patches for TalosMachine %s: %w", tm.Name, err)
		}
		// Generate the worker config
		workerConfig, err = talos.GenerateWorkerConfig(bc, patches)
		if err != nil {
			r.Recorder.Event(tm, corev1.EventTypeWarning, "ConfigGenerationFailed", "Failed to generate Worker config for TalosMachine")
			return ctrl.Result{}, fmt.Errorf("failed to generate Worker config for TalosMachine %s: %w", tm.Name, err)
		}
	}

	// Check if the current config is the same as the one in status
	if tm.Status.Config == string(*workerConfig) && tm.Status.ObservedVersion == tm.Spec.Version {
		// Return since the machine is in desired state
		return ctrl.Result{}, nil
	}
	err = r.UpgradeOrApplyConfig(ctx, tm, bc, workerConfig)
	if err != nil {
		logger.Error(err, "Failed to apply or upgrade Talos config for TalosMachine", "name", tm.Name)
		r.Recorder.Event(tm, corev1.EventTypeWarning, "ConfigApplyFailed", "Failed to apply or upgrade Talos config for TalosMachine")
		return ctrl.Result{}, fmt.Errorf("failed to apply or upgrade Talos config for TalosMachine %s: %w", tm.Name, err)
	}
	// TODO: Review here to make it more event driven -- maybe implement watcher, etc.
	return ctrl.Result{Requeue: true, RequeueAfter: 30 * time.Second}, nil // Requeue after 30 seconds to check the machine status again
}

func (r *TalosMachineReconciler) handleResourceNotFound(ctx context.Context, err error) error {
	logger := log.FromContext(ctx)
	if kerrors.IsNotFound(err) {
		logger.Info("TalosMachine resource not found. Ignoring since object must be deleted")
		return nil
	}
	return err
}

func (r *TalosMachineReconciler) updateState(ctx context.Context, tm *talosv1alpha1.TalosMachine, state string) error {
	if tm.Status.State == state {
		return nil
	}
	tm.Status.State = state
	if err := r.Status().Update(ctx, tm); err != nil {
		return fmt.Errorf("failed to update TalosControlPlane %s status to %s: %w", tm.Name, state, err)

	}
	return nil
}

func (r *TalosMachineReconciler) GetControlPlaneRef(ctx context.Context, tm *talosv1alpha1.TalosMachine) (*talosv1alpha1.TalosControlPlane, error) {
	tcp := &talosv1alpha1.TalosControlPlane{}
	// If it's a controlPlane machine get it from TalosMachine --> TalosWorker --> TalosControlPlane
	// Check if it's a worker machine
	if tm.Spec.ControlPlaneRef == nil {
		tw := &talosv1alpha1.TalosWorker{}
		if err := r.Get(ctx, client.ObjectKey{
			Name:      tm.Spec.WorkerRef.Name,
			Namespace: tm.Namespace,
		}, tw); err != nil {
			return nil, r.handleResourceNotFound(ctx, err)
		}
		// TODO: Check the controlPlane reference in TalosWorker
		name := tw.Spec.ControlPlaneRef.Name
		if name == "" {
			return nil, fmt.Errorf("TalosWorker %s does not have a Control Plane reference", tw.Name)
		}
		// Get the TalosControlPlane reference from the TalosWorker
		if err := r.Get(ctx, client.ObjectKey{
			Name:      name,
			Namespace: tm.Namespace,
		}, tcp); err != nil {
			return nil, r.handleResourceNotFound(ctx, err)
		}
	} else {
		if err := r.Get(ctx, client.ObjectKey{
			Name:      tm.Spec.ControlPlaneRef.Name,
			Namespace: tm.Namespace,
		}, tcp); err != nil {
			return nil, r.handleResourceNotFound(ctx, err)
		}
	}
	return tcp, nil
}

func (r *TalosMachineReconciler) GetBundleConfig(ctx context.Context, tm *talosv1alpha1.TalosMachine) (*talos.BundleConfig, error) {
	logger := log.FromContext(ctx)
	// Get the TalosControlPlane reference
	tcp, err := r.GetControlPlaneRef(ctx, tm)
	if err != nil {
		logger.Error(err, "Failed to get Control Plane reference for TalosMachine", "name", tm.Name)
	}
	// If the TalosControlPlane reference is nil, the machine is orphaned
	if tcp == nil {
		logger.Info("TalosControlPlane reference is nil, waiting for it to be ready", "name", tm.Name)
		// Update the staus to Orphaned and don't reconcile
		if err := r.updateState(ctx, tm, talosv1alpha1.StateOrphaned); err != nil {
			return nil, fmt.Errorf("failed to update TalosMachine %s status to Orphaned: %w", tm.Name, err)
		}
		return nil, nil
	}
	// Get bundleConfig from TalosControlPlane status
	bcString := tcp.Status.BundleConfig
	if bcString == "" {
		logger.Info("TalosControlPlane bundleConfig is not set, waiting for it to be ready", "name", tcp.Name)
		return nil, nil
	}
	// Parse the bundleConfig
	bc, err := talos.ParseBundleConfig(bcString)
	if err != nil {
		logger.Error(err, "Failed to parse Talos bundle config", "name", tcp.Name)
		return nil, fmt.Errorf("failed to parse Talos bundle config for Control Plane %s: %w", tcp.Name, err)
	}
	secretBundle, err := utils.SecretBundleDecoder(tcp.Status.SecretBundle)
	if err != nil {
		return nil, fmt.Errorf("failed to decode secret bundle for Control Plane %s: %w", tcp.Name, err)
	}
	secretBundle.Clock = talos.NewClock()
	bc.SecretsBundle = secretBundle
	// TODO: Review that one for worker machines
	if tm.Spec.WorkerRef != nil {
		// Get the TalosWorker reference
		tw := &talosv1alpha1.TalosWorker{}
		if err := r.Get(ctx, client.ObjectKey{
			Name:      tm.Spec.WorkerRef.Name,
			Namespace: tm.Namespace,
		}, tw); err != nil {
			return nil, r.handleResourceNotFound(ctx, err)
		}
		bc.ClientEndpoint = &tw.Spec.MetalSpec.Machines
	}
	return bc, nil
}

func (r *TalosMachineReconciler) handleFinalizer(ctx context.Context, tm *talosv1alpha1.TalosMachine) error {
	if !controllerutil.ContainsFinalizer(tm, talosv1alpha1.TalosMachineFinalizer) {
		controllerutil.AddFinalizer(tm, talosv1alpha1.TalosMachineFinalizer)
		if err := r.Update(ctx, tm); err != nil {
			return err
		}
	}
	return nil
}

func (r *TalosMachineReconciler) handleDelete(ctx context.Context, tm *talosv1alpha1.TalosMachine) (ctrl.Result, error) {
	// If machine is orphaned, we don't need to do anything
	if tm.Status.State == talosv1alpha1.StateOrphaned {
		return ctrl.Result{}, nil
	}
	// Run talosctl reset command to reset the machine
	config, err := r.GetBundleConfig(ctx, tm)
	if err != nil {
		return ctrl.Result{Requeue: true}, fmt.Errorf("failed to get BundleConfig for TalosMachine %s: %w", tm.Name, err)
	}
	// Make the client for the machine
	config.ClientEndpoint = &[]string{tm.Spec.Endpoint}
	tc, err := talos.NewClient(config, false)
	if err != nil {
		return ctrl.Result{Requeue: true}, fmt.Errorf("failed to create Talos client for TalosMachine %s: %w", tm.Name, err)
	}
	if err := tc.Reset(ctx, false, true); err != nil {
		return ctrl.Result{}, fmt.Errorf("failed to reset TalosMachine %s: %w", tm.Name, err)
	}
	return ctrl.Result{}, nil
}

func (r *TalosMachineReconciler) metalConfigPatches(ctx context.Context, tm *talosv1alpha1.TalosMachine, config *talos.BundleConfig) (*[]string, error) {

	var insecure = false
	if tm.Status.State == talosv1alpha1.StatePending || tm.Status.State == "" {
		insecure = true // Use insecure mode for pending state
	}
	// If the mode is metal, we need to apply the metal-specific patches -- diskPatch
	talosclient, err := talos.NewClient(config, insecure)
	if err != nil {
		return nil, fmt.Errorf("failed to create Talos client for TalosMachine %s: %w", tm.Name, err)
	}
	// Disk Patches
	diskNamePtr, err := talosclient.GetInstallDisk(ctx, tm)
	if err != nil {
		return nil, fmt.Errorf("failed to get install disk for TalosMachine %s: %w", tm.Name, err)
	}
	diskName := utils.PtrToString(diskNamePtr)
	diskPatch := fmt.Sprintf(talos.InstallDisk, diskName)
	// Install Image Patch
	var imagePatch string
	if tm.Spec.MachineSpec != nil && tm.Spec.MachineSpec.Image != nil && *tm.Spec.MachineSpec.Image != "" {
		// if the .machineSpec.image has version suffix, directly use it if not append the version to the image
		var imageWithVersion string
		if utils.HasVersionSuffix(*tm.Spec.MachineSpec.Image) {
			imageWithVersion = *tm.Spec.MachineSpec.Image
		} else {
			imageWithVersion = fmt.Sprintf("%s:%s", *tm.Spec.MachineSpec.Image, config.Version)
		}
		imagePatch = fmt.Sprintf(talos.InstallImage, imageWithVersion)
	}

	return &[]string{diskPatch, talos.WipeDisk, imagePatch}, nil
}

// SetupWithManager sets up the controller with the Manager.
func (r *TalosMachineReconciler) SetupWithManager(mgr ctrl.Manager) error {
	return ctrl.NewControllerManagedBy(mgr).
		For(&talosv1alpha1.TalosMachine{}).
		Named("talosmachine").
		WithEventFilter(predicate.Funcs{
			UpdateFunc: func(e event.UpdateEvent) bool {
				// Only reconcile if the generation of the object has changed
				return e.ObjectOld.GetGeneration() != e.ObjectNew.GetGeneration()
			},
		}).
		Complete(r)
}

func (r *TalosMachineReconciler) CheckMachineReady(ctx context.Context, tm *talosv1alpha1.TalosMachine) (ctrl.Result, error) {
	// To check a machine take a look for Kubelet status
	logger := log.FromContext(ctx)
	// Create Talos client
	config, err := r.GetBundleConfig(ctx, tm)
	if err != nil {
		return ctrl.Result{}, fmt.Errorf("failed to get BundleConfig for TalosMachine %s: %w", tm.Name, err)
	}
	// Anytime we check machine we should beb apply-config before already so create secureClient
	tc, err := talos.NewClient(config, false)
	if err != nil {
		return ctrl.Result{}, fmt.Errorf("failed to create Talos client for TalosMachine %s: %w", tm.Name, err)
	}
	// Check if the machine is ready
	svcState := tc.GetServiceStatus(ctx, talos.KUBELET_SERVICE_NAME)
	if svcState == "" {
		logger.Info("Kubelet service state is empty, requeuing reconciliation", "name", tm.Name)
		return ctrl.Result{Requeue: true, RequeueAfter: 30 * time.Second}, nil
	}
	if svcState != talos.KUBELET_STATUS_RUNNING {
		logger.Info("Kubelet service is not running, requeuing reconciliation", "name", tm.Name, "state", svcState)
		return ctrl.Result{Requeue: true, RequeueAfter: 30 * time.Second}, nil
	}
	// If the machine is ready, update the state to Available
	if tm.Status.State != talosv1alpha1.StateAvailable {
		if err := r.updateState(ctx, tm, talosv1alpha1.StateAvailable); err != nil {
			return ctrl.Result{}, fmt.Errorf("failed to update TalosMachine %s status to Available: %w", tm.Name, err)
		}
	}
	return ctrl.Result{}, nil
}

func (r *TalosMachineReconciler) UpgradeOrApplyConfig(ctx context.Context, tm *talosv1alpha1.TalosMachine, bc *talos.BundleConfig, config *[]byte) error {
	// Check whether we need to construct maintenance mode or not
	insecure := tm.Status.State == "" || tm.Status.State == talosv1alpha1.StatePending
	// Create Talos client
	tc, err := talos.NewClient(bc, insecure) // true for insecure TLS
	if err != nil {
		return fmt.Errorf("failed to create Talos client for TalosMachine %s: %w", tm.Name, err)
	}
	configDrift := tm.Status.Config != string(*config)
	applyConfigurationFunc := func() error {
		if err := tc.ApplyConfig(ctx, *config); err != nil {
			return fmt.Errorf("failed to apply Talos config for TalosMachine %s: %w", tm.Name, err)
		}
		// Prepare a merge patch to update only our status fields
		orig := tm.DeepCopy()
		tm.Status.Config = string(*config)
		tm.Status.ObservedVersion = tm.Spec.Version
		if tm.Status.State != talosv1alpha1.StateInstalling {
			tm.Status.State = talosv1alpha1.StateInstalling
		}
		if err := r.Status().Patch(ctx, tm, client.MergeFrom(orig)); err != nil {
			return fmt.Errorf("failed to patch TalosMachine %s status with config: %w", tm.Name, err)
		}
		return nil
	}
	// If insecure we can only apply the config, otherwise we can upgrade the Talos version
	// I think if it's insecure I don't need to check whether config drift or not, I can just apply the config
	if insecure {
		return applyConfigurationFunc()
	}
	// If not insecure then we can check the Talos version and upgrade if necessary
	// Get current Talos version
	actualVersion, err := tc.GetTalosVersion(ctx)
	if err != nil {
		return fmt.Errorf("failed to get Talos version for TalosMachine %s: %w", tm.Name, err)
	}
	// Make sure that actual version complies with the version format: vX.Y.Z
	if !utils.IsValidTalosVersion(actualVersion) {
		return fmt.Errorf("invalid Talos version format for TalosMachine %s: %s", tm.Name, actualVersion)
	}

	// If the version is the same, we can apply the config
	if actualVersion == tm.Spec.Version {
		if configDrift {
			// Apply the config
			return applyConfigurationFunc()
		}
	} else {
		// If the version is different, we need to upgrade
		image := fmt.Sprintf("ghcr.io/siderolabs/installer:%s", tm.Spec.Version)
		if err := tc.UpgradeTalosVersion(ctx, image); err != nil {
			return fmt.Errorf("failed to upgrade Talos version for TalosMachine %s: %w", tm.Name, err)
		}
		// Update it to Upgrading state
		orig := tm.DeepCopy()
		tm.Status.ObservedVersion = tm.Spec.Version
		if tm.Status.State != talosv1alpha1.StateUpgrading {
			tm.Status.State = talosv1alpha1.StateUpgrading
		}
		if err := r.Status().Patch(ctx, tm, client.MergeFrom(orig)); err != nil {
			return fmt.Errorf("failed to patch TalosMachine %s status with config: %w", tm.Name, err)
		}
	}
	return nil
}

func (r *TalosMachineReconciler) getReconciliationMode(ctx context.Context, tm *talosv1alpha1.TalosMachine) string {
	logger := log.FromContext(ctx)
	// Check if the annotation exists
	mode, exists := tm.Annotations[ReconcileModeAnnotation]
	if !exists {
		return ReconcileModeNormal
	}
	switch strings.ToLower(mode) {
	case ReconcileModeNormal:
		logger.Info("Reconciliation mode is set to Normal")
		return ReconcileModeNormal
	case ReconcileModeDisable:
		logger.Info("Reconciliation mode is set to Disable")
		return ReconcileModeDisable
	case ReconcileModeDryRun:
		logger.Info("Reconciliation mode is set to DryRun")
		return ReconcileModeDryRun
	default:
		logger.Info("Unknown reconciliation mode, defaulting to Normal")
		return ReconcileModeNormal
	}
}

<<<<<<< HEAD
func (r *TalosMachineReconciler) handleMetaKey(ctx context.Context, tm *talosv1alpha1.TalosMachine) error {
	if tm.Spec.MachineSpec == nil {
		return nil // No machine spec, early return
	} else {
		if tm.Spec.MachineSpec.Meta == nil {
			return nil // No meta key is set
		}
	}
	bc, err := r.GetBundleConfig(ctx, tm)
	if err != nil {
		return fmt.Errorf("failed to get BundleConfig for TalosMachine %s: %w", tm.Name, err)
	}
	// Check whether we need to construct maintenance mode or not
	insecure := tm.Status.State == "" || tm.Status.State == talosv1alpha1.StatePending
	// Create Talos client
	tc, err := talos.NewClient(bc, insecure) // true for insecure TLS
	if err != nil {
		return fmt.Errorf("failed to create Talos client for TalosMachine %s: %w", tm.Name, err)
	}
	// Apply the meta key
	if err := tc.ApplyMetaKey(ctx, tm.Spec.Endpoint, tm.Spec.MachineSpec.Meta); err != nil {
		return fmt.Errorf("failed to apply meta key for TalosMachine %s: %w", tm.Name, err)
	}

	return nil
=======
func (r *TalosMachineReconciler) GetConfigMapData(ctx context.Context, tm *talosv1alpha1.TalosMachine) (*string, error) {
	if tm.Spec.ConfigRef == nil {
		cm := &corev1.ConfigMap{}
		if err := r.Get(ctx, client.ObjectKey{
			Name:      tm.Spec.ConfigRef.Name,
			Namespace: tm.Namespace,
		}, cm); err != nil {
			return nil, r.handleResourceNotFound(ctx, err)
		}
		data, ok := cm.Data[tm.Spec.ConfigRef.Key]
		if !ok {
			return nil, fmt.Errorf("key %s not found in ConfigMap %s for TalosMachine %s", tm.Spec.ConfigRef.Key, tm.Spec.ConfigRef.Name, tm.Name)
		}
		return &data, nil
	}
	return nil, nil
>>>>>>> d5f068fa
}<|MERGE_RESOLUTION|>--- conflicted
+++ resolved
@@ -588,7 +588,6 @@
 	}
 }
 
-<<<<<<< HEAD
 func (r *TalosMachineReconciler) handleMetaKey(ctx context.Context, tm *talosv1alpha1.TalosMachine) error {
 	if tm.Spec.MachineSpec == nil {
 		return nil // No machine spec, early return
@@ -614,7 +613,7 @@
 	}
 
 	return nil
-=======
+
 func (r *TalosMachineReconciler) GetConfigMapData(ctx context.Context, tm *talosv1alpha1.TalosMachine) (*string, error) {
 	if tm.Spec.ConfigRef == nil {
 		cm := &corev1.ConfigMap{}
@@ -631,5 +630,4 @@
 		return &data, nil
 	}
 	return nil, nil
->>>>>>> d5f068fa
 }